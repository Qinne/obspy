--- conflicted
+++ resolved
@@ -73,43 +73,6 @@
     """
     traces = []
     # read GSE2 file
-<<<<<<< HEAD
-    f = open(filename, 'rb')
-    for _k in xrange(10000):  # avoid endless loop
-        pos = f.tell()
-        widi = f.readline()[0:4]
-        if widi == '':  # end of file
-            break
-        elif widi != 'WID2':
-            continue
-        else:  # valid gse2 part
-            f.seek(pos)
-            if headonly:
-                header = libgse2.readHead(f)
-            else:
-                header, data = libgse2.read(f, verify_chksum=verify_chksum)
-            # assign all header entries to a new dictionary compatible with an
-            # ObsPy Trace object.
-            new_header = {}
-            for i, j in convert_dict.iteritems():
-                value = header[i]
-                if isinstance(value, str):
-                    value = value.strip()
-                new_header[j] = value
-            # assign gse specific header entries
-            new_header['gse2'] = {}
-            for i in gse2_extra:
-                new_header['gse2'][i] = header[i]
-            # Calculate start time.
-            new_header['starttime'] = UTCDateTime(
-                header['d_year'], header['d_mon'], header['d_day'],
-                header['t_hour'], header['t_min'], 0) + header['t_sec']
-            if headonly:
-                traces.append(DatalessTrace(header=new_header))
-            else:
-                traces.append(Trace(header=new_header, data=data))
-    f.close()
-=======
     with open(filename, 'rb') as f:
         for _k in xrange(10000):  # avoid endless loop
             pos = f.tell()
@@ -141,10 +104,9 @@
                     header['d_year'], header['d_mon'], header['d_day'],
                     header['t_hour'], header['t_min'], 0) + header['t_sec']
                 if headonly:
-                    traces.append(Trace(header=new_header))
+                    traces.append(DatalessTrace(header=new_header))
                 else:
                     traces.append(Trace(header=new_header, data=data))
->>>>>>> 748389e9
     return Stream(traces=traces)
 
 
@@ -250,31 +212,16 @@
     """
     traces = []
     # read GSE1 file
-<<<<<<< HEAD
-    fh = open(filename, 'rb')
-    while True:
-        try:
-            if headonly:
-                header = libgse1.readHeader(fh)
-                traces.append(DatalessTrace(header=header))
-            else:
-                header, data = libgse1.read(fh, verify_chksum=verify_chksum)
-                traces.append(Trace(header=header, data=data))
-        except EOFError:
-            break
-    fh.close()
-=======
     with open(filename, 'rb') as fh:
         while True:
             try:
                 if headonly:
                     header = libgse1.readHeader(fh)
-                    traces.append(Trace(header=header))
+                    traces.append(DatalessTrace(header=header))
                 else:
                     header, data = \
                         libgse1.read(fh, verify_chksum=verify_chksum)
                     traces.append(Trace(header=header, data=data))
             except EOFError:
                 break
->>>>>>> 748389e9
     return Stream(traces=traces)