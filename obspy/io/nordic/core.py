# -*- coding: utf-8 -*-
"""
Nordic file format support for ObsPy

:copyright:
    The ObsPy Development Team (devs@obspy.org)
:license:
    GNU Lesser General Public License, Version 3
    (https://www.gnu.org/copyleft/lesser.html)

.. note::

    Currently does not read nor write moment tensors or focal mechanism
    solutions from/to Nordic files.

.. note::

    Pick time-residuals are handled in event.origins[0].arrivals, with
    the arrival.pick_id linking the arrival (which contain calculated
    information) with the pick.resource_id (where the pick contains only
    physical measured information).
"""
from __future__ import (absolute_import, division, print_function,
                        unicode_literals)
from future.builtins import *  # NOQA @UnusedWildImport

import warnings
import datetime
import os
import io

<<<<<<< HEAD
from obspy import UTCDateTime, read
=======
import numpy as np
import os

from obspy import UTCDateTime
>>>>>>> 987e360d
from obspy.core.event import Event, Origin, Magnitude, Comment, Catalog
from obspy.core.event import EventDescription, CreationInfo
from obspy.core.event import Pick, WaveformStreamID, Arrival, Amplitude


mag_mapping = {"ML": "L", "MLv": "L", "mB": "B", "Ms": "S", "MW": "W",
               "MbLg": "G", "Mc": "C"}

onsets = {'I': 'impulsive', 'E': 'emergent'}


class NordicParsingError(Exception):
    """
    Internal general error for IO operations in obspy.core.io.nordic.
    """
    def __init__(self, value):
        self.value = value


def _is_sfile(sfile):
    """
    Basic test of whether the file is nordic format or not.

    Not exhaustive, but checks some of the basics.

    :type sfile: str
    :param sfile: Path to sfile
    :rtype: bool
    """
    if not hasattr(sfile, "readline"):
        try:
            with open(sfile, 'r') as f:
                head_line = __is_sfile(f)
        except:
            return False
    else:
        head_line = __is_sfile(sfile)
    if head_line is not None:
        try:
            sfile_seconds = int(head_line[16:18])
        except ValueError:
            return False
        if sfile_seconds == 60:
            sfile_seconds = 0
        try:
            UTCDateTime(int(head_line[1:5]), int(head_line[6:8]),
                        int(head_line[8:10]), int(head_line[11:13]),
                        int(head_line[13:15]), sfile_seconds,
                        int(head_line[19:20]) * 100000)
            return True
        except:
            return False
    else:
        return False


def __is_sfile(f):
    for i, line in enumerate(f):
        if i == 0 and len(line.rstrip()) != 80:
            return None
        if line[79] in [' ', '1']:
            return line
    else:
        return None


def _int_conv(string):
    """
    Convenience tool to convert from string to integer.

    If empty string return None rather than an error.

    >>> _int_conv('12')
    12
    >>> _int_conv('')

    """
    try:
        intstring = int(string)
    except:
        intstring = None
    return intstring


def _float_conv(string):
    """
    Convenience tool to convert from string to float.

    If empty string return None rather than an error.

    >>> _float_conv('12')
    12.0
    >>> _float_conv('')
    >>> _float_conv('12.324')
    12.324
    """
    try:
        floatstring = float(string)
    except:
        floatstring = None
    return floatstring


def _str_conv(number, rounded=False):
    """
    Convenience tool to convert a number, either float or int into a string.

    If the int or float is None, returns empty string.

    >>> print(_str_conv(12.3))
    12.3
    >>> print(_str_conv(12.34546, rounded=1))
    12.3
    >>> print(_str_conv(None))
    <BLANKLINE>
    >>> print(_str_conv(1123040))
    11.2e5
    """
    if not number:
        return str(' ')
    if not rounded and isinstance(number, (float, int)):
        if number < 100000:
            string = str(number)
        else:
            exponant = int('{0:.2E}'.format(number).split('E+')[-1]) - 1
            divisor = 10 ** exponant
            string = '{0:.1f}'.format(number / divisor) + 'e' + str(exponant)
    elif rounded == 2 and isinstance(number, (float, int)):
        if number < 100000:
            string = '{0:.2f}'.format(number)
        else:
            exponant = int('{0:.2E}'.format(number).split('E+')[-1]) - 1
            divisor = 10 ** exponant
            string = '{0:.2f}'.format(number / divisor) + 'e' + str(exponant)
    elif rounded == 1 and isinstance(number, (float, int)):
        if number < 100000:
            string = '{0:.1f}'.format(number)
        else:
            exponant = int('{0:.2E}'.format(number).split('E+')[-1]) - 1
            divisor = 10 ** exponant
            string = '{0:.1f}'.format(number / divisor) + 'e' + str(exponant)
    else:
        return str(number)
    return string


def _evmagtonor(mag_type):
    """
    Switch from obspy event magnitude types to seisan syntax.

    >>> print(_evmagtonor('mB'))
    B
    >>> print(_evmagtonor('M'))
    W
    >>> print(_evmagtonor('bob'))
    <BLANKLINE>
    """
<<<<<<< HEAD
    if mag_type == 'M':
        msg = ('Converting generic magnitude to moment magnitude')
=======
    mag_type = str(mag_type)
    if mag_type in ['ML', 'MLv']:
        # MLv is local magnitude on vertical component
        mag = 'L'
    elif mag_type == 'mB':
        mag = 'b'
    elif mag_type == 'Ms':
        mag = 's'
    elif mag_type == 'MS':
        mag = 'S'
    elif mag_type in ['MW', 'Mw']:
        mag = 'W'
    elif mag_type == 'MbLg':
        mag = 'G'
    elif mag_type in ['Mc', 'MC']:
        mag = 'C'
    elif mag_type == 'M':
        mag = 'W'  # Convert generic magnitude to moment magnitude
        msg = ('Converting generic magnitude to being stored as moment mag')
>>>>>>> 987e360d
        warnings.warn(msg)
        return "W"
    try:
        mag = mag_mapping[mag_type]
    except KeyError:
        warnings.warn(mag_type + ' is not convertible')
        return ''
    return mag


def _nortoevmag(mag_type):
    """
    Switch from nordic type magnitude notation to obspy event magnitudes.

    >>> print(_nortoevmag('b'))
    mB
    >>> print(_nortoevmag('bob'))
    <BLANKLINE>
    """
<<<<<<< HEAD
    if mag_type.upper() == "L":
        return "ML"
    inv_mag_mapping = {item: key for key, item in mag_mapping.items()}
    try:
        mag = inv_mag_mapping[mag_type.upper()]
    except KeyError:
=======
    mag_type = str(mag_type)
    if mag_type == 'L':
        mag = 'ML'
    elif mag_type == 'b':
        mag = 'mB'
    elif mag_type == 's':
        mag = 'Ms'
    elif mag_type == 'S':
        mag = 'MS'
    elif mag_type == 'W':
        mag = 'MW'
    elif mag_type == 'G':
        mag = 'MbLg'
    elif mag_type == 'C':
        mag = 'Mc'
    else:
>>>>>>> 987e360d
        warnings.warn(mag_type + ' is not convertible')
        return ''
    return mag


def readheader(sfile):
    """
    Read header information from a seisan nordic format S-file.

    :type sfile: str
    :param sfile: Path to the s-file

    :returns: :class:`~obspy.core.event.event.Event`
    """
    with open(sfile, 'r') as f:
        header = _readheader(f=f)
    return header


def _readheader(f):
    """
    Internal header reader.
    :type f: file
    :param f: File open in read-mode.

    :returns: :class:`~obspy.core.event.event.Event`
    """
    f.seek(0)
    # Base populate to allow for empty parts of file
    new_event = Event()
    for i, line in enumerate(f):
        if i == 0 and len(line.rstrip()) != 80:
            raise NordicParsingError('s-file has a corrupt header, '
                                     'not 80 char long')
        if line[79] in [' ', '1']:
            topline = line
            break
        if line[79] == '7':
            raise NordicParsingError('No header found, corrupt s-file?')
    try:
        sfile_seconds = int(topline[16:18])
        if sfile_seconds == 60:
            sfile_seconds = 0
            add_seconds = 60
        else:
            add_seconds = 0
        new_event.origins.append(Origin())
        new_event.origins[0].time = UTCDateTime(int(topline[1:5]),
                                                int(topline[6:8]),
                                                int(topline[8:10]),
                                                int(topline[11:13]),
                                                int(topline[13:15]),
                                                sfile_seconds,
                                                int(topline[19:20]) *
                                                100000)\
            + add_seconds
    except:
        f.close()
        NordicParsingError("Couldn't read a date from sfile")
    # new_event.loc_mod_ind=topline[20]
    new_event.event_descriptions.append(EventDescription())
    new_event.event_descriptions[0].text = topline[21:23]
    # new_event.ev_id=topline[22]
    try:
        new_event.origins[0].latitude = float(topline[23:30])
        new_event.origins[0].longitude = float(topline[31:38])
        new_event.origins[0].depth = float(topline[39:43]) * 1000
    except ValueError:
        # The origin 'requires' a lat & long
        new_event.origins[0].latitude = None
        new_event.origins[0].longitude = None
        new_event.origins[0].depth = None
    # new_event.depth_ind = topline[44]
    # new_event.loc_ind = topline[45]
    new_event.creation_info = CreationInfo(agency_id=topline[45:48].strip())
    ksta = Comment(text='Number of stations=' + topline[49:51].strip())
    new_event.origins[0].comments.append(ksta)
    if _float_conv(topline[51:55]) is not None:
        new_event.origins[0].time_errors['Time_Residual_RMS'] = \
            _float_conv(topline[51:55])
    # Read in magnitudes if they are there.
    for index in [59, 67, 75]:
        if not topline[index].isspace():
            new_event.magnitudes.append(Magnitude())
            new_event.magnitudes[-1].mag = _float_conv(topline[index - 3:index])
            new_event.magnitudes[-1].magnitude_type = \
                _nortoevmag(topline[index])
            new_event.magnitudes[-1].creation_info = \
                CreationInfo(agency_id=topline[index + 1:index + 4].strip())
            new_event.magnitudes[-1].origin_id = new_event.origins[0].\
                resource_id
    # Set the useful things like preferred magnitude and preferred origin
    new_event.preferred_origin_id = new_event.origins[0].resource_id
    try:
        # Select moment first, then local, then
        mag_filter = ['MW', 'Mw', 'ML', 'Ml', 'MB', 'Mb',
                      'MS', 'Ms', 'MC', 'Mc']
        _magnitudes = [(m.magnitude_type, m.resource_id)
                       for m in new_event.magnitudes]
        preferred_magnitude = sorted(_magnitudes,
                                     key=lambda x: mag_filter.index(x[0]))[0]
        new_event.preferred_magnitude_id = preferred_magnitude[1]
    except (ValueError, IndexError):
        # If there is a magnitude not specified in filter
        try:
            new_event.preferred_magnitude_id = new_event.magnitudes[0].\
                resource_id
        except IndexError:
            pass
    return new_event


def read_spectral_info(sfile):
    """
    Read spectral info from an sfile.

    :type sfile: str
    :param sfile: Sfile to read from.

    :returns:
        list of dictionaries of spectral information, units as in seisan manual,
        expect for logs which have been converted to floats.
    """
    with open(sfile, 'r') as f:
        spec_inf = _read_spectral_info(f=f)
    return spec_inf


def _read_spectral_info(f):
    """
    Internal spectral reader.

    :type f: file
    :param f: File open in read mode.

    :returns:
        list of dictionaries of spectral information, units as in
        seisan manual, expect for logs which have been converted to floats.
    """
    event = _readheader(f=f)
    f.seek(0)
    origin_date = UTCDateTime(event.origins[0].time.date)
    relevant_lines = []
    for line in f:
        if line[1:5] == 'SPEC':
            relevant_lines.append(line)
    spec_inf = {}
    if not relevant_lines:
        return spec_inf
    for line in relevant_lines:
        spec_str = line.strip()
        if spec_str[5:12] in ['AVERAGE', 'STANDARD_DEVIATION']:
            info = {}
            station = spec_str[5:12]
            channel = ''
            info['moment'] = _float_conv(spec_str[16:22])
            if info['moment'] is not None:
                info['moment'] = 10 ** info['moment']
            info['stress_drop'] = _float_conv(spec_str[24:30])
            info['spectral_level'] = _float_conv(spec_str[32:38])
            if info['spectral_level'] is not None:
                info['spectral_level'] = 10 ** info['spectral_level']
            info['corner_freq'] = _float_conv(spec_str[40:46])
            info['source_radius'] = _float_conv(spec_str[47:54])
            info['decay'] = _float_conv(spec_str[56:62])
            info['window_length'] = _float_conv(spec_str[64:70])
            info['moment_mag'] = _float_conv(spec_str[72:78])
            spec_inf[(station, channel)] = info
            continue
        station = spec_str[4:9].strip()
        channel = ''.join(spec_str[9:13].split())
        try:
            info = spec_inf[(station, channel)]
        except KeyError:
            info = {}
        if spec_str[14] == 'T':
            info['starttime'] = origin_date + \
                (int(spec_str[15:17]) * 3600) +\
                (int(spec_str[17:19]) * 60) + int(spec_str[19:21])
            if info['starttime'] < event.origins[0].time:
                # Wrong day, case of origin at end of day
                info['starttime'] += 86400
            info['kappa'] = _float_conv(spec_str[23:30])
            info['distance'] = _float_conv(spec_str[32:38])
            if spec_str[38:40] == 'VS':
                info['velocity'] = _float_conv(spec_str[40:46])
                info['velocity_type'] = 'S'
            elif spec_str[38:40] == 'VP':
                info['velocity'] = _float_conv(spec_str[40:46])
                info['velocity_type'] = 'P'
            else:
                warnings.warn('Only VP and VS spectral information implemented')
            info['density'] = _float_conv(spec_str[48:54])
            info['Q0'] = _float_conv(spec_str[56:62])
            info['QA'] = _float_conv(spec_str[64:70])
        elif spec_str[14] == 'M':
            info['moment'] = _float_conv(spec_str[16:22])
            if info['moment']:
                info['moment'] = 10 ** info['moment']
            info['stress_drop'] = _float_conv(spec_str[24:30])
            info['spectral_level'] = _float_conv(spec_str[32:38])
            if info['spectral_level']:
                info['spectral_level'] = 10 ** info['spectral_level']
            info['corner_freq'] = _float_conv(spec_str[40:46])
            info['source_radius'] = _float_conv(spec_str[47:54])
            info['decay'] = _float_conv(spec_str[56:62])
            info['window_length'] = _float_conv(spec_str[64:70])
            info['moment_mag'] = _float_conv(spec_str[72:78])
        spec_inf[(station, channel)] = info
    return spec_inf


def read_nordic(select_file, return_wavnames=False):
    """
    Read a catalog of events from a Nordic formatted select file.

    Generates a series of temporary files for each event in the select file.

    :type select_file: str
    :param select_file: Nordic formatted select.out file to open
    :type return_wavnames: bool
    :param return_wavnames:
        If True, will return the names of the waveforms that the events
        are associated with.

    :return: catalog of events
    :rtype: :class:`~obspy.core.event.event.Event`
    """
    catalog = Catalog()
    event_str = []
    if not hasattr(select_file, "readline"):
        try:
            f = open(select_file, 'r')
        except:
            try:
                f = select_file.decode()
            except:
                f = str(select_file)
    else:
        f = select_file
    wav_names = []
    for line in f:
        if len(line.rstrip()) > 0:
            event_str.append(line)
        elif len(event_str) > 0:
            # Write to a temporary file then read from it
            tmp_sfile = io.StringIO()
            # tmp_sfile = NamedTemporaryFile(mode='w', delete=False)
            for event_line in event_str:
                tmp_sfile.write(event_line)
            # tmp_sfile.close()
            new_event = _readheader(f=tmp_sfile)
            if return_wavnames:
                wav_names.append(_readwavename(f=tmp_sfile))
            catalog += _read_picks(f=tmp_sfile, new_event=new_event)
            event_str = []
    f.close()
    if return_wavnames:
        return catalog, wav_names
    return catalog


def _read_picks(f, new_event):
    """
    Internal pick reader. Use read_events instead.

    :type f: file
    :param f: File open in read mode
    :type wav_names: list
    :param wav_names: List of waveform files in the sfile
    :type new_event: :class:`~obspy.core.event.event.Event`
    :param new_event: event to associate picks with.

    :returns: :class:`~obspy.core.event.event.Event`
    """
    f.seek(0)
    evtime = new_event.origins[0].time
    pickline = []
    # Set a default, ignored later unless overwritten
    snr = None
    for lineno, line in enumerate(f):
        if line[79] == '7':
            header = line
            break
    for lineno, line in enumerate(f):
        if len(line.rstrip('\n').rstrip('\r')) in [80, 79] and \
          line[79] in ' 4\n':
            pickline += [line]
    for line in pickline:
        if line[18:28].strip() == '':  # If line is empty miss it
            continue
        weight = line[14]
        if weight == '_':
            phase = line[10:17]
            weight = 0
            polarity = ''
        else:
            phase = line[10:14].strip()
            polarity = line[16]
            if weight == ' ':
                weight = 0
        polarity_maps = {"": "undecidable", "C": "positive", "D": "negative"}
        try:
            polarity = polarity_maps[polarity]
        except KeyError:
            polarity = "undecidable"
        try:
            time = UTCDateTime(evtime.year, evtime.month, evtime.day,
                               int(line[18:20]), int(line[20:22]),
                               float(line[23:28]))
        except ValueError:
            time = UTCDateTime(evtime.year, evtime.month, evtime.day,
                               int(line[18:20]), int(line[20:22]),
                               float("0." + line[23:38].split('.')[1])) + 60
            # Add 60 seconds on to the time, this copes with s-file
            # preference to write seconds in 1-60 rather than 0-59 which
            # datetime objects accept
        if header[57:60] == 'AIN':
            ain = _float_conv(line[57:60])
        elif header[57:60] == 'SNR':
            snr = _float_conv(line[57:60])
        else:
            warnings.warn('%s is not currently supported' % header[57:60])
        # finalweight = _int_conv(line[68:70])
        # Create a new obspy.event.Pick class for this pick
        _waveform_id = WaveformStreamID(station_code=line[1:6].strip(),
                                        channel_code=line[6:8].strip(),
                                        network_code='NA')
        pick = Pick(waveform_id=_waveform_id, phase_hint=phase,
                    polarity=polarity, time=time)
        try:
            pick.onset = onsets[line[9]]
        except KeyError:
            pass
        if line[15] == 'A':
            pick.evaluation_mode = 'automatic'
        else:
            pick.evaluation_mode = 'manual'
        # Note these two are not always filled - velocity conversion not yet
        # implemented, needs to be converted from km/s to s/deg
        # if not velocity == 999.0:
            # new_event.picks[pick_index].horizontal_slowness = 1.0 / velocity
        if _float_conv(line[46:51]) is not None:
            pick.backazimuth = _float_conv(line[46:51])
        # Create new obspy.event.Amplitude class which references above Pick
        # only if there is an amplitude picked.
        if _float_conv(line[33:40]) is not None:
            _amplitude = Amplitude(generic_amplitude=_float_conv(line[33:40]),
                                   period=_float_conv(line[41:45]),
                                   pick_id=pick.resource_id,
                                   waveform_id=pick.waveform_id)
            if pick.phase_hint == 'IAML':
                # Amplitude for local magnitude
                _amplitude.type = 'AML'
                # Set to be evaluating a point in the trace
                _amplitude.category = 'point'
                # Default AML unit in seisan is nm (Page 139 of seisan
                # documentation, version 10.0)
                _amplitude.generic_amplitude /= 1e9
                _amplitude.unit = 'm'
                _amplitude.magnitude_hint = 'ML'
            else:
                # Generic amplitude type
                _amplitude.type = 'A'
            if snr:
                _amplitude.snr = snr
            new_event.amplitudes.append(_amplitude)
        elif _int_conv(line[28:33]) is not None:
            # Create an amplitude instance for code duration also
            _amplitude = Amplitude(generic_amplitude=_int_conv(line[28:33]),
                                   pick_id=pick.resource_id,
                                   waveform_id=pick.waveform_id)
            # Amplitude for coda magnitude
            _amplitude.type = 'END'
            # Set to be evaluating a point in the trace
            _amplitude.category = 'duration'
            _amplitude.unit = 's'
            _amplitude.magnitude_hint = 'Mc'
            if snr is not None:
                _amplitude.snr = snr
            new_event.amplitudes.append(_amplitude)
        # Create new obspy.event.Arrival class referencing above Pick
        if _float_conv(line[33:40]) is None:
            arrival = Arrival(phase=pick.phase_hint, pick_id=pick.resource_id)
            if weight is not None:
                arrival.time_weight = weight
            if _int_conv(line[60:63]) is not None:
                arrival.backazimuth_residual = _int_conv(line[60:63])
            if _float_conv(line[63:68]) is not None:
                arrival.time_residual = _float_conv(line[63:68])
            if _float_conv(line[70:75]) is not None:
                arrival.distance = _float_conv(line[70:75])
            if _int_conv(line[76:79]) is not None:
                arrival.azimuth = _int_conv(line[76:79])
            new_event.origins[0].arrivals.append(arrival)
        new_event.picks.append(pick)
    return new_event


def readwavename(sfile):
    """
    Extract the waveform filename from the s-file.

    Returns a list of waveform names found in the s-file as multiples can
    be present.

    :type sfile: str
    :param sfile: Path to the sfile

    :returns: List of strings of wave paths
    :rtype: list
    """
    with open(sfile, 'r') as f:
        wavenames = _readwavename(f=f)
    return wavenames


def _readwavename(f):
    """
    Internal wave-name reader.

    :type f: file
    :param f: File open in read-mode

    :return: list of wave-file names
    """
    wavename = []
    for line in f:
        if len(line) == 81 and line[79] == '6':
            wavename.append(line[1:79].strip())
    return wavename


def blanksfile(wavefile, evtype, userid, overwrite=False, evtime=None):
    """
    Generate an empty s-file with a populated header for a given waveform.

    :type wavefile: str
    :param wavefile: Wave-file to associate with this S-file, the timing of \
        the S-file will be taken from this file if evtime is not set.
    :type evtype: str
    :param evtype: Event type letter code, e.g. L, R, D
    :type userid: str
    :param userid: 4-character SEISAN USER ID
    :type overwrite: bool
    :param overwrite: Overwrite an existing S-file, default=False
    :type evtime: :class:`~obspy.core.utcdatetime.UTCDateTime`
    :param evtime: If given this will set the timing of the S-file

    :returns: str, S-file name
    """
    if evtime is None:
        try:
            st = read(wavefile)
            evtime = st[0].stats.starttime
        except:
            raise NordicParsingError('Wavefile: ' + wavefile +
                                     ' is invalid, try again with real data.')
    # Check that user ID is the correct length
    if len(userid) != 4:
        raise NordicParsingError('User ID must be 4 characters long')
    # Check that evtype is one of L,R,D
    if evtype not in ['L', 'R', 'D']:
        raise NordicParsingError('Event type must be either L, R or D')

    # Generate s-file name in the format dd-hhmm-ss[L,R,D].Syyyymm
    sfile = str(evtime.day).zfill(2) + '-' + str(evtime.hour).zfill(2) +\
        str(evtime.minute).zfill(2) + '-' + str(evtime.second).zfill(2) +\
        evtype + '.S' + str(evtime.year) + str(evtime.month).zfill(2)
    # Check is sfile exists
    if os.path.isfile(sfile) and not overwrite:
        warnings.warn('Desired sfile: ' + sfile + ' exists, will not ' +
                      'overwrite')
        for i in range(1, 10):
            sfile = str(evtime.day).zfill(2) + '-' +\
                str(evtime.hour).zfill(2) +\
                str(evtime.minute).zfill(2) + '-' +\
                str(evtime.second + i).zfill(2) + evtype + '.S' +\
                str(evtime.year) + str(evtime.month).zfill(2)
            if not os.path.isfile(sfile):
                break
        else:
            msg = ('Tried generated files up to 20s in advance and found ' +
                   'all exist.')
            raise NordicParsingError(msg)
    with open(sfile, 'w') as f:
        # Write line 1 of s-file
        f.write(' ' + str(evtime.year) + ' ' + str(evtime.month).rjust(2) +
                str(evtime.day).rjust(2) + ' ' +
                str(evtime.hour).rjust(2) +
                str(evtime.minute).rjust(2) + ' ' +
                str(float(evtime.second)).rjust(4) + ' ' +
                evtype + '1'.rjust(58) + '\n')
        # Write line 2 of s-file
        output_time = datetime.datetime.now()
        f.write(' ACTION:ARG ' + str(output_time.year)[2:4] +
                '-' + str(output_time.month).zfill(2) + '-' +
                str(output_time.day).zfill(2) + ' ' +
                str(output_time.hour).zfill(2) + ':' +
                str(output_time.minute).zfill(2) + ' OP:' +
                userid.ljust(4) + ' STATUS:' + 'ID:'.rjust(18) +
                str(evtime.year) + str(evtime.month).zfill(2) +
                str(evtime.day).zfill(2) + str(evtime.hour).zfill(2) +
                str(evtime.minute).zfill(2) + str(evtime.second).zfill(2) +
                'I'.rjust(6) + '\n')
        # Write line 3 of s-file
        write_wavfile = os.path.basename(wavefile)
        f.write(' ' + write_wavfile + '6'.rjust(79 - len(write_wavfile)) +
                '\n')
        # Write final line of s-file
        f.write(" STAT SP IPHASW D HRMM SECON CODA AMPLIT PERI AZIMU" +
                " VELO AIN AR TRES W  DIS CAZ7\n")
    return sfile


<<<<<<< HEAD
def write_select(catalog, filename, userid='OBSP', evtype='L',
                 wavefiles=None):
    """
    Function to write a catalog to a select file in nordic format.

    :type catalog: :class:`~obspy.core.event.event.Catalog`
=======
def write_select(catalog, filename='select.out', userid='OBSP', evtype='L',
                 wavefiles=None):
    """Function to write a catalog to a select file in nordic format.

    :type catalog: obspy.core.event.Catalog
>>>>>>> 987e360d
    :param catalog: A catalog of obspy events
    :type filename: str
    :param filename: Path to write to
    :type userid: str
    :param userid: Up to 4 character user ID
    :type evtype: str
<<<<<<< HEAD
    :param evtype:
        Single character string to describe the event, either L, R or D.
    :type wavefiles: list
    :param wavefiles:
        Waveforms to associate the events with, must be ordered in the same
         way as the events in the catalog.
=======
    :param evtype: Single character string to describe the event, either L, R \
        or D.
    :type wavefiles: list
    :param wavefiles: Waveforms to associate the events with, must be ordered \
        in the same way as the events in the catalog.
>>>>>>> 987e360d
    """
    if not wavefiles:
        wavefiles = ['DUMMY' for i in range(len(catalog))]
    with open(filename, 'w') as fout:
        for event, wavfile in zip(catalog, wavefiles):
<<<<<<< HEAD
            select = io.StringIO()
            _write_nordic(event=event, filename=None, userid=userid,
                          evtype=evtype, wavefiles=wavfile,
                          string_io=select)
            select.seek(0)
            for line in select:
                fout.write(line)
            fout.write('\n')


def _write_nordic(event, filename, userid='OBSP', evtype='L', outdir='.',
=======
            sfile = write_nordic(event=event, userid=userid, evtype=evtype,
                                 wavefiles=wavfile)
            with open(sfile, 'r') as f:
                for line in f:
                    fout.write(line)
            fout.write('\n')
            os.remove(sfile)


def write_nordic(event, filename=None, userid='OBSP', evtype='L', outdir='.',
>>>>>>> 987e360d
                 wavefiles='DUMMY', explosion=False,
                 overwrite=True, string_io=None):
    """
    Write an :class:`~obspy.core.event.Event` to a nordic formatted s-file.

    :type event: :class:`~obspy.core.event.event.Event`
    :param event: A single obspy event
    :type filename: str
    :param filename:
        Filename to write to, can be None, and filename will be generated from
        the origin time in nordic format.
    :type userid: str
    :param userid: Up to 4 character user ID
    :type evtype: str
    :param evtype:
        Single character string to describe the event, either L, R or D.
    :type outdir: str
    :param outdir: Path to directory to write to
    :type wavefiles: list
    :param wavefiles: Waveforms to associate the nordic file with
    :type explosion: bool
    :param explosion:
        Note if the event is an explosion, will be marked by an E.
    :type overwrite: bool
    :param overwrite: force to overwrite old files, defaults to False
    :type string_io: io.StringIO
    :param string_io:
        If given, will write to the StringIO object in memory rather than to
        the filename.

    :returns: str: name of nordic file written

    .. note::

        Seisan can find waveforms either by their relative or absolute \
        path, or by looking for the file recursively in directories within \
        the WAV directory in your seisan install.  Because all lines need to \
        be less than 79 characters long (fortran hangover) in the s-files, \
        you will need to determine whether the full-path is okay or not.
    """
    # First we need to work out what to call the s-file and open it
    # Check that user ID is the correct length
    if len(userid) != 4:
        raise NordicParsingError('%s User ID must be 4 characters long'
                                 % userid)
    # Check that outdir exists
    if not os.path.isdir(outdir):
        raise NordicParsingError('Out path does not exist, I will not create ' +
                                 'this: ' + outdir)
    # Check that evtype is one of L,R,D
    if evtype not in ['L', 'R', 'D']:
        raise NordicParsingError('Event type must be either L, R or D')
    if explosion:
        evtype += 'E'
    # Check that there is one event
    if isinstance(event, Catalog) and len(event) == 1:
        event = event[0]
    elif isinstance(event, Event):
        event = event
    else:
        raise NordicParsingError('Needs a single event')
    if not isinstance(wavefiles, list):
        wavefiles = [str(wavefiles)]
    # Determine name from origin time
    try:
        evtime = event.origins[0].time
    except IndexError:
        msg = ('Need at least one origin with at least an origin time')
        raise NordicParsingError(msg)
    if not evtime:
        msg = ('event has an origin, but time is not populated.  ' +
               'This is required!')
        raise NordicParsingError(msg)
    # Attempt to cope with possible pre-existing files
    if not filename:
        range_list = []
        for i in range(30):  # Look +/- 30 seconds around origin time
            range_list.append(i)
            range_list.append(-1 * i)
        range_list = range_list[1:]
        for add_secs in range_list:
            sfilename = (evtime + add_secs).datetime.strftime('%d-%H%M-%S') +\
                evtype[0] + '.S' + (evtime + add_secs).\
                datetime.strftime('%Y%m')
            if not os.path.isfile(os.path.join(outdir, sfilename)):
                sfile_path = os.path.join(outdir, sfilename)
                break
            elif overwrite:
                sfile_path = os.path.join(outdir, sfilename)
                break
        else:
            raise NordicParsingError(os.path.join(outdir, sfilename) +
                                     ' already exists, will not overwrite')
    else:
        sfile_path = os.path.join(outdir, filename)
    # Write the header info.
    if event.origins[0].latitude is not None:
        lat = '{0:.3f}'.format(event.origins[0].latitude)
    else:
        lat = ''
    if event.origins[0].longitude is not None:
        lon = '{0:.3f}'.format(event.origins[0].longitude)
    else:
        lon = ''
    if event.origins[0].depth is not None:
        depth = '{0:.1f}'.format(event.origins[0].depth/1000)
    else:
        depth = ''
    if event.creation_info:
        try:
            agency = event.creation_info.get('agency_id')
            # If there is creation_info this may not raise an error annoyingly
            if agency is None:
                agency = ''
        except AttributeError:
            agency = ''
    else:
        agency = ''
    if len(agency) > 3:
        agency = agency[0:3]
    # Cope with differences in event uncertainty naming
    if event.origins[0].time_errors:
        try:
            timerms = '{0:.1f}'.format(event.origins[0].
                                       time_errors.Time_Residual_RMS)
        except AttributeError:
            timerms = '0.0'
    else:
        timerms = '0.0'
    conv_mags = []
    for mag_ind in range(3):
        mag_info = {}
        try:
            mag_info['mag'] = '{0:.1f}'.format(event.magnitudes[mag_ind].mag) or ''
            mag_info['type'] = _evmagtonor(event.magnitudes[mag_ind].
                                           magnitude_type) or ''
            if event.magnitudes[0].creation_info:
                mag_info['agency'] = event.magnitudes[mag_ind].\
                                         creation_info.agency_id or ''
            else:
                mag_info['agency'] = ''
        except IndexError:
            mag_info['mag'] = ''
            mag_info['type'] = ''
            mag_info['agency'] = ''
        conv_mags.append(mag_info)
    # Work out how many stations were used
    if len(event.picks) > 0:
        stations = [pick.waveform_id.station_code for pick in event.picks]
        ksta = str(len(set(stations)))
    else:
        ksta = ''
    if not string_io:
        sfile = open(sfile_path, 'w')
    else:
        sfile = string_io
    sfile.write(' ' + str(evtime.year) + ' ' +
                str(evtime.month).rjust(2) +
                str(evtime.day).rjust(2) + ' ' +
                str(evtime.hour).rjust(2) +
                str(evtime.minute).rjust(2) + ' ' +
                str(evtime.second).rjust(2) + '.' +
                str(evtime.microsecond).ljust(1)[0:1] + ' ' +
                evtype.ljust(2) + lat.rjust(7) + ' ' + lon.rjust(7) +
                depth.rjust(5) + agency.rjust(5) + ksta.rjust(3) +
                timerms.rjust(4) +
                conv_mags[0]['mag'].rjust(4) + conv_mags[0]['type'].rjust(1) +
                conv_mags[0]['agency'][0:3].rjust(3) +
                conv_mags[1]['mag'].rjust(4) + conv_mags[1]['type'].rjust(1) +
                conv_mags[1]['agency'][0:3].rjust(3) +
                conv_mags[2]['mag'].rjust(4) + conv_mags[2]['type'].rjust(1) +
                conv_mags[2]['agency'][0:3].rjust(3) + '1' + '\n')
    # Write line 2 of s-file
    sfile.write(' ACTION:ARG ' + str(datetime.datetime.now().year)[2:4] + '-' +
                str(datetime.datetime.now().month).zfill(2) + '-' +
                str(datetime.datetime.now().day).zfill(2) + ' ' +
                str(datetime.datetime.now().hour).zfill(2) + ':' +
                str(datetime.datetime.now().minute).zfill(2) + ' OP:' +
                userid.ljust(4) + ' STATUS:'+'ID:'.rjust(18) +
                str(evtime.year) +
                str(evtime.month).zfill(2) +
                str(evtime.day).zfill(2) +
                str(evtime.hour).zfill(2) +
                str(evtime.minute).zfill(2) +
                str(evtime.second).zfill(2) +
                'I'.rjust(6) + '\n')
    # Write line 3 of s-file
    for wavefile in wavefiles:
        sfile.write(' ' + os.path.basename(wavefile) +
                    '6'.rjust(79-len(wavefile)) + '\n')
    # Write final line of s-file
    sfile.write(' STAT SP IPHASW D HRMM SECON CODA AMPLIT PERI AZIMU' +
                ' VELO AIN AR TRES W  DIS CAZ7\n')
    # Now call the populate sfile function
    if len(event.picks) > 0:
        newpicks = '\n'.join(nordpick(event))
        sfile.write(newpicks + '\n')
        sfile.write('\n'.rjust(81))
    if not string_io:
        sfile.close()
        return str(sfilename)
    else:
        return


def nordpick(event):
    """
    Format picks in an :class:`~obspy.core.event.event.Event` to nordic.

    :type event: :class:`~obspy.core.event.event.Event`
    :param event: A single obspy event.

    :returns: List of String

    .. note::

        Currently finalweight is unsupported, nor is velocity, or
        angle of incidence.  This is because
        :class:`~obspy.core.event.event.Event` stores slowness
        in s/deg and takeoff angle, which would require computation
        from the values stored in seisan.  Multiple weights are also
        not supported.
    """

    pick_strings = []
    for pick in event.picks:
        if not pick.waveform_id:
            msg = ('No waveform id for pick at time %s, skipping' % pick.time)
            warnings.warn(msg)
            continue
        # Convert string to short sting
        if pick.onset == 'impulsive':
            impulsivity = 'I'
        elif pick.onset == 'emergent':
            impulsivity = 'E'
        else:
            impulsivity = ' '

        # Convert string to short string
        if pick.polarity == 'positive':
            polarity = 'C'
        elif pick.polarity == 'negative':
            polarity = 'D'
        else:
            polarity = ' '
        # Extract velocity: Note that horizontal slowness in quakeML is stored
        # as s/deg
        if pick.horizontal_slowness is not None:
            # velocity = 1.0 / pick.horizontal_slowness
            velocity = ' '  # Currently this conversion is unsupported.
        else:
            velocity = ' '
        # Extract azimuth
        if pick.backazimuth is not None:
            azimuth = pick.backazimuth
        else:
            azimuth = ' '
        # Extract the correct arrival info for this pick - assuming only one
        # arrival per pick...
        arrival = [arrival for arrival in event.origins[0].arrivals
                   if arrival.pick_id == pick.resource_id]
        if len(arrival) > 0:
            arrival = arrival[0]
            # Extract weight - should be stored as 0-4, or 9 for seisan.
            if arrival.time_weight is not None:
                weight = int(arrival.time_weight)
            else:
                weight = '0'
            # Extract azimuth residual
            if arrival.backazimuth_residual is not None:
                azimuthres = int(arrival.backazimuth_residual)
            else:
                azimuthres = ' '
            # Extract time residual
            if arrival.time_residual is not None:
                timeres = arrival.time_residual
            else:
                timeres = ' '
            # Extract distance
            if arrival.distance is not None:
                distance = arrival.distance
                if distance >= 100.0:
                    distance = str(_int_conv(distance))
                elif 10.0 < distance < 100.0:
                    distance = _str_conv(round(distance, 1), 1)
                elif distance < 10.0:
                    distance = _str_conv(round(distance, 2), 2)
                else:
                    distance = _str_conv(distance, False)
            else:
                distance = ' '
            # Extract CAZ
            if arrival.azimuth is not None:
                caz = int(arrival.azimuth)
            else:
                caz = ' '
        else:
            caz = ' '
            distance = ' '
            timeres = ' '
            azimuthres = ' '
            azimuth = ' '
            weight = 0
        if not pick.phase_hint:
            # Cope with some authorities not providing phase hints :(
            phase_hint = ' '
        else:
            phase_hint = pick.phase_hint
        # Extract amplitude: note there can be multiple amplitudes, but they
        # should be associated with different picks.
        amplitude = [amplitude for amplitude in event.amplitudes
                     if amplitude.pick_id == pick.resource_id]
        if len(amplitude) > 0:
            if len(amplitude) > 1:
                msg = 'Nordic files need one pick for each amplitude, ' + \
                      'using the first amplitude only'
                warnings.warn(msg)
            amplitude = amplitude[0]
            # Determine type of amplitude
            if amplitude.type != 'END':
                # Extract period
                if amplitude.period is not None:
                    peri = amplitude.period
                    if peri < 10.0:
                        peri_round = 2
                    elif peri >= 10.0:
                        peri_round = 1
                    else:
                        peri_round = False
                else:
                    peri = ' '
                    peri_round = False
                # Extract amplitude and convert units
                if amplitude.generic_amplitude is not None:
                    amp = amplitude.generic_amplitude
                    if amplitude.unit in ['m', 'm/s', 'm/(s*s)', 'm*s']:
                        amp *= 1e9
                    # Otherwise we will assume that the amplitude is in counts
                else:
                    amp = None
                coda = ' '
                if amplitude.magnitude_hint.upper() == 'ML':
                    phase_hint = 'IAML'
                    impulsivity = ' '
            else:
                coda = int(amplitude.generic_amplitude)
                peri = ' '
                peri_round = False
                amp = None
        else:
            peri = ' '
            peri_round = False
            amp = None
            coda = ' '
        # If the weight is 0 then we don't need to print it
        if weight == 0 or weight == '0':
            weight = None  # this will return an empty string using _str_conv
        elif weight is not None:
            weight = int(weight)
        if pick.evaluation_mode == "automatic":
            eval_mode = "A"
        elif pick.evaluation_mode == "manual":
            eval_mode = " "
        else:
            warnings.warn("Evaluation mode %s is not supported"
                          % pick.evaluation_mode)
        # Generate a print string and attach it to the list
        channel_code = pick.waveform_id.channel_code or '   '
        pick_strings.append(' ' + pick.waveform_id.station_code.ljust(5) +
                            channel_code[0] + channel_code[-1] +
                            ' ' + impulsivity + phase_hint.ljust(4) +
                            _str_conv(weight).rjust(1) + eval_mode +
                            polarity.rjust(1) + ' ' +
                            str(pick.time.hour).rjust(2) +
                            str(pick.time.minute).rjust(2) +
                            str(pick.time.second).rjust(3) + '.' +
                            str(float(pick.time.microsecond) /
                            (10 ** 4)).split('.')[0].zfill(2) +
                            _str_conv(coda).rjust(5)[0:5] +
                            _str_conv(amp, rounded=1).rjust(7)[0:7] +
                            _str_conv(peri, rounded=peri_round).rjust(5) +
                            _str_conv(azimuth).rjust(6) +
                            _str_conv(velocity).rjust(5) +
                            _str_conv(' ').rjust(4) +
                            _str_conv(azimuthres).rjust(3) +
                            _str_conv(timeres, rounded=2).rjust(5)[0:5] +
                            _str_conv(' ').rjust(2) +
                            distance.rjust(5) +
                            _str_conv(caz).rjust(4) + ' ')
        # Note that currently finalweight is unsupported, nor is velocity, or
        # angle of incidence.  This is because obspy.event stores slowness in
        # s/deg and takeoff angle, which would require computation from the
        # values stored in seisan.  Multiple weights are also not supported in
        # Obspy.event
    return pick_strings


def station_to_seisan(station):
    """
    Convert obspy inventory to string formatted for Seisan STATION0.HYP file.

    :type station: :class:`~obspy.core.inventory.station.Station`
    :param station:
        A single station to be written in seisan STATION0.HYP format.

    :returns: str

    .. note::

        Only works to the low-precision level at the moment (see seisan
        manual for explanation).
    """
    #TODO: Hook into Inventory.write
    if station.latitude < 0:
        lat_str = 'S'
    else:
        lat_str = 'N'
    if station.longitude < 0:  # Stored in =/- 180, not 0-360
        lon_str = 'W'
    else:
        lon_str = 'E'
    if len(station.code) > 4:
        sta_str = station.code[0:4]
    else:
        sta_str = station.code.ljust(4)
    if len(station.channels) > 0:
        depth = station.channels[0].depth
    else:
        msg = 'No depth found in station.channels, have you set the level ' +\
              'of stationXML download to channel if using obspy.get_stations?'
        raise IOError(msg)
    elev = str(int(round(station.elevation - depth))).rjust(4)
    # lat and long are written in STATION0.HYP in deg,decimal mins
    lat = abs(station.latitude)
    lat_degree = int(lat)
    lat_decimal_minute = (lat - lat_degree) * 60
    lon = abs(station.longitude)
    lon_degree = int(lon)
    lon_decimal_minute = (lon - lon_degree) * 60
    lat = ''.join([str(int(abs(lat_degree))),
                   '{0:.2f}'.format(lat_decimal_minute).rjust(5)])
    lon = ''.join([str(int(abs(lon_degree))),
                   '{0:.2f}'.format(lon_decimal_minute).rjust(5)])
    station_str = ''.join(['  ', sta_str, lat, lat_str, lon, lon_str, elev])
    return station_str


if __name__ == "__main__":
    import doctest
    doctest.testmod()<|MERGE_RESOLUTION|>--- conflicted
+++ resolved
@@ -29,14 +29,7 @@
 import os
 import io
 
-<<<<<<< HEAD
 from obspy import UTCDateTime, read
-=======
-import numpy as np
-import os
-
-from obspy import UTCDateTime
->>>>>>> 987e360d
 from obspy.core.event import Event, Origin, Magnitude, Comment, Catalog
 from obspy.core.event import EventDescription, CreationInfo
 from obspy.core.event import Pick, WaveformStreamID, Arrival, Amplitude
@@ -194,30 +187,8 @@
     >>> print(_evmagtonor('bob'))
     <BLANKLINE>
     """
-<<<<<<< HEAD
     if mag_type == 'M':
         msg = ('Converting generic magnitude to moment magnitude')
-=======
-    mag_type = str(mag_type)
-    if mag_type in ['ML', 'MLv']:
-        # MLv is local magnitude on vertical component
-        mag = 'L'
-    elif mag_type == 'mB':
-        mag = 'b'
-    elif mag_type == 'Ms':
-        mag = 's'
-    elif mag_type == 'MS':
-        mag = 'S'
-    elif mag_type in ['MW', 'Mw']:
-        mag = 'W'
-    elif mag_type == 'MbLg':
-        mag = 'G'
-    elif mag_type in ['Mc', 'MC']:
-        mag = 'C'
-    elif mag_type == 'M':
-        mag = 'W'  # Convert generic magnitude to moment magnitude
-        msg = ('Converting generic magnitude to being stored as moment mag')
->>>>>>> 987e360d
         warnings.warn(msg)
         return "W"
     try:
@@ -237,31 +208,12 @@
     >>> print(_nortoevmag('bob'))
     <BLANKLINE>
     """
-<<<<<<< HEAD
     if mag_type.upper() == "L":
         return "ML"
     inv_mag_mapping = {item: key for key, item in mag_mapping.items()}
     try:
         mag = inv_mag_mapping[mag_type.upper()]
     except KeyError:
-=======
-    mag_type = str(mag_type)
-    if mag_type == 'L':
-        mag = 'ML'
-    elif mag_type == 'b':
-        mag = 'mB'
-    elif mag_type == 's':
-        mag = 'Ms'
-    elif mag_type == 'S':
-        mag = 'MS'
-    elif mag_type == 'W':
-        mag = 'MW'
-    elif mag_type == 'G':
-        mag = 'MbLg'
-    elif mag_type == 'C':
-        mag = 'Mc'
-    else:
->>>>>>> 987e360d
         warnings.warn(mag_type + ' is not convertible')
         return ''
     return mag
@@ -346,7 +298,8 @@
     for index in [59, 67, 75]:
         if not topline[index].isspace():
             new_event.magnitudes.append(Magnitude())
-            new_event.magnitudes[-1].mag = _float_conv(topline[index - 3:index])
+            new_event.magnitudes[-1].mag = _float_conv(topline[index - 3:
+                                                               index])
             new_event.magnitudes[-1].magnitude_type = \
                 _nortoevmag(topline[index])
             new_event.magnitudes[-1].creation_info = \
@@ -382,8 +335,8 @@
     :param sfile: Sfile to read from.
 
     :returns:
-        list of dictionaries of spectral information, units as in seisan manual,
-        expect for logs which have been converted to floats.
+        list of dictionaries of spectral information, units as in seisan
+        manual, expect for logs which have been converted to floats.
     """
     with open(sfile, 'r') as f:
         spec_inf = _read_spectral_info(f=f)
@@ -453,7 +406,8 @@
                 info['velocity'] = _float_conv(spec_str[40:46])
                 info['velocity_type'] = 'P'
             else:
-                warnings.warn('Only VP and VS spectral information implemented')
+                warnings.warn('Only VP and VS spectral information '
+                              'implemented')
             info['density'] = _float_conv(spec_str[48:54])
             info['Q0'] = _float_conv(spec_str[56:62])
             info['QA'] = _float_conv(spec_str[64:70])
@@ -579,9 +533,9 @@
             # Add 60 seconds on to the time, this copes with s-file
             # preference to write seconds in 1-60 rather than 0-59 which
             # datetime objects accept
-        if header[57:60] == 'AIN':
-            ain = _float_conv(line[57:60])
-        elif header[57:60] == 'SNR':
+        # if header[57:60] == 'AIN':
+        #     ain = _float_conv(line[57:60])
+        if header[57:60] == 'SNR':
             snr = _float_conv(line[57:60])
         else:
             warnings.warn('%s is not currently supported' % header[57:60])
@@ -777,46 +731,29 @@
     return sfile
 
 
-<<<<<<< HEAD
 def write_select(catalog, filename, userid='OBSP', evtype='L',
                  wavefiles=None):
     """
     Function to write a catalog to a select file in nordic format.
 
     :type catalog: :class:`~obspy.core.event.event.Catalog`
-=======
-def write_select(catalog, filename='select.out', userid='OBSP', evtype='L',
-                 wavefiles=None):
-    """Function to write a catalog to a select file in nordic format.
-
-    :type catalog: obspy.core.event.Catalog
->>>>>>> 987e360d
     :param catalog: A catalog of obspy events
     :type filename: str
     :param filename: Path to write to
     :type userid: str
     :param userid: Up to 4 character user ID
     :type evtype: str
-<<<<<<< HEAD
     :param evtype:
         Single character string to describe the event, either L, R or D.
     :type wavefiles: list
     :param wavefiles:
         Waveforms to associate the events with, must be ordered in the same
          way as the events in the catalog.
-=======
-    :param evtype: Single character string to describe the event, either L, R \
-        or D.
-    :type wavefiles: list
-    :param wavefiles: Waveforms to associate the events with, must be ordered \
-        in the same way as the events in the catalog.
->>>>>>> 987e360d
     """
     if not wavefiles:
         wavefiles = ['DUMMY' for i in range(len(catalog))]
     with open(filename, 'w') as fout:
         for event, wavfile in zip(catalog, wavefiles):
-<<<<<<< HEAD
             select = io.StringIO()
             _write_nordic(event=event, filename=None, userid=userid,
                           evtype=evtype, wavefiles=wavfile,
@@ -828,20 +765,8 @@
 
 
 def _write_nordic(event, filename, userid='OBSP', evtype='L', outdir='.',
-=======
-            sfile = write_nordic(event=event, userid=userid, evtype=evtype,
-                                 wavefiles=wavfile)
-            with open(sfile, 'r') as f:
-                for line in f:
-                    fout.write(line)
-            fout.write('\n')
-            os.remove(sfile)
-
-
-def write_nordic(event, filename=None, userid='OBSP', evtype='L', outdir='.',
->>>>>>> 987e360d
-                 wavefiles='DUMMY', explosion=False,
-                 overwrite=True, string_io=None):
+                  wavefiles='DUMMY', explosion=False,
+                  overwrite=True, string_io=None):
     """
     Write an :class:`~obspy.core.event.Event` to a nordic formatted s-file.
 
@@ -887,8 +812,8 @@
                                  % userid)
     # Check that outdir exists
     if not os.path.isdir(outdir):
-        raise NordicParsingError('Out path does not exist, I will not create ' +
-                                 'this: ' + outdir)
+        raise NordicParsingError('Out path does not exist, I will not create' +
+                                 ' this: ' + outdir)
     # Check that evtype is one of L,R,D
     if evtype not in ['L', 'R', 'D']:
         raise NordicParsingError('Event type must be either L, R or D')
@@ -973,7 +898,8 @@
     for mag_ind in range(3):
         mag_info = {}
         try:
-            mag_info['mag'] = '{0:.1f}'.format(event.magnitudes[mag_ind].mag) or ''
+            mag_info['mag'] = '{0:.1f}'.format(event.
+                                               magnitudes[mag_ind].mag) or ''
             mag_info['type'] = _evmagtonor(event.magnitudes[mag_ind].
                                            magnitude_type) or ''
             if event.magnitudes[0].creation_info:
@@ -1252,7 +1178,6 @@
         Only works to the low-precision level at the moment (see seisan
         manual for explanation).
     """
-    #TODO: Hook into Inventory.write
     if station.latitude < 0:
         lat_str = 'S'
     else:
